--- conflicted
+++ resolved
@@ -44,15 +44,9 @@
  public:
   /// @brief Integrates a new (globally aligned) PointCloud into the current
   /// tsdf_ volume.
-<<<<<<< HEAD
-  virtual void Integrate(const std::vector<Eigen::Vector3d>& points,
-                         const Eigen::Vector3d& origin,
-                         const std::function<float(float)>& weighting_function);
-=======
   void Integrate(const std::vector<Eigen::Vector3d>& points,
                  const Eigen::Vector3d& origin,
                  const std::function<float(float)>& variance_function);
->>>>>>> 778f27c6
 
   /// @brief Integrates a new (globally aligned) PointCloud into the current
   /// tsdf_ volume.
@@ -65,13 +59,8 @@
 
   /// @brief Integrate incoming TSDF grid inside the current volume using the
   /// TSDF equations
-<<<<<<< HEAD
-  void Integrate(std::shared_ptr<openvdb::FloatGrid> grid,
-                 const std::function<float(float)>& weighting_function);
-=======
   void Integrate(openvdb::FloatGrid::Ptr grid,
                  const std::function<float(float)>& variance_function);
->>>>>>> 778f27c6
 
   /// @brief Fuse a new given sdf value at the given voxel location, thread-safe
   void UpdateTSDF(const float& sdf, const openvdb::Coord& voxel,
@@ -79,11 +68,7 @@
 
   /// @brief Prune TSDF grids, ideal utility to cleanup a D(x) volume before
   /// exporting it
-<<<<<<< HEAD
-  std::shared_ptr<openvdb::FloatGrid> Prune(float min_weight) const;
-=======
   openvdb::FloatGrid::Ptr Prune(float max_var) const;
->>>>>>> 778f27c6
 
   /// @brief Extracts a TriangleMesh as the iso-surface in the actual volume
   [[nodiscard]] std::tuple<std::vector<Eigen::Vector3d>,
@@ -109,35 +94,23 @@
   float getVolumeValue() const { return volume_extractor_.getVolumeValue(); }
 
  public:
-<<<<<<< HEAD
-  /// OpenVDB Grids modeling the signed distance field and the weight grid
-  std::shared_ptr<openvdb::FloatGrid> tsdf_;
-  std::shared_ptr<openvdb::FloatGrid> weights_;
-=======
   /// OpenVDB Grids modeling the signed distance field and the var grid
   openvdb::FloatGrid::Ptr tsdf_;
   openvdb::FloatGrid::Ptr variance_;
   openvdb::BoolGrid::Ptr updated_;
 
   VolumeExtractor volume_extractor_;
->>>>>>> 778f27c6
 
   /// VDBVolume public properties
   float voxel_size_;
   float sdf_trunc_;
   bool space_carving_;
-<<<<<<< HEAD
-
-  float max_weight_ =
-      1.0f;  // Maximum allowable weight for the weighting function
-=======
   float max_var_;
   float iso_level_;
   float min_var_ = 0.0f;  // default value for variance
 
   float var_punish_;
   float tsdf_punish_;
->>>>>>> 778f27c6
 };
 
 }  // namespace vdbfusion