// MIT License
// Copyright (c) 2025 Andre Pang
// Modified to work as a standalone ROS2 package
//
// Original Copyright Notice:
//
// # Copyright (c) 2022 Ignacio Vizzo, Cyrill Stachniss, University of Bonn
//
// Permission is hereby granted, free of charge, to any person obtaining a copy
// of this software and associated documentation files (the "Software"), to deal
// in the Software without restriction, including without limitation the rights
// to use, copy, modify, merge, publish, distribute, sublicense, and/or sell
// copies of the Software, and to permit persons to whom the Software is
// furnished to do so, subject to the following conditions:
//
// The above copyright notice and this permission notice shall be included in
// all copies or substantial portions of the Software.
//
// THE SOFTWARE IS PROVIDED "AS IS", WITHOUT WARRANTY OF ANY KIND, EXPRESS OR
// IMPLIED, INCLUDING BUT NOT LIMITED TO THE WARRANTIES OF MERCHANTABILITY,
// FITNESS FOR A PARTICULAR PURPOSE AND NONINFRINGEMENT. IN NO EVENT SHALL THE
// AUTHORS OR COPYRIGHT HOLDERS BE LIABLE FOR ANY CLAIM, DAMAGES OR OTHER
// LIABILITY, WHETHER IN AN ACTION OF CONTRACT, TORT OR OTHERWISE, ARISING FROM,
// OUT OF OR IN CONNECTION WITH THE SOFTWARE OR THE USE OR OTHER DEALINGS IN THE
// SOFTWARE.

#include <Eigen/Core>
#include <geometry_msgs/msg/point.hpp>
#include <geometry_msgs/msg/transform_stamped.hpp>
#include <std_msgs/msg/header.hpp>
#include <tf2_sensor_msgs/tf2_sensor_msgs.hpp>
#include <vector>

#include "time.h"
#include "vdbfusion_ros2/utils.hpp"
#include "vdbfusion_ros2/vdbfusion_node.hpp"

namespace vdbfusion {
vdbfusion_node::vdbfusion_node(const rclcpp::NodeOptions& options)
    : Node("vdbfusion_node", options) {
  initializeParameters();
  retrieveParameters();

  initializeVDBVolume();

  // tf2
  tf_buffer_ = std::make_shared<tf2_ros::Buffer>(this->get_clock());
  tf_listener_ = std::make_shared<tf2_ros::TransformListener>(*tf_buffer_);

  // Create a callback group for each subscription to allow them to run in
  // separate threads. This way we have a thread for each point cloud input.
  auto subscription_callback_group =
      this->create_callback_group(rclcpp::CallbackGroupType::MutuallyExclusive);
  for (const auto& topic : pointcloud_inputs_) {
    auto cb_group = this->create_callback_group(
        rclcpp::CallbackGroupType::MutuallyExclusive);
    auto options = rclcpp::SubscriptionOptions();
    options.callback_group = cb_group;
    auto qos = rclcpp::SystemDefaultsQoS();
    auto sub = create_subscription<sensor_msgs::msg::PointCloud2>(
        topic, qos,
        std::bind(&vdbfusion_node::integratePointCloudCB, this,
                  std::placeholders::_1),
        options);
    pointcloud_subs_.push_back(sub);
    pointcloud_callback_groups_.push_back(cb_group);
  }

  // publishers
  tsdf_pub_ = create_publisher<visualization_msgs::msg::Marker>(
      output_topic_ + "/tsdf", 10);
  mesh_pub_ = create_publisher<visualization_msgs::msg::Marker>(
      output_topic_ + "/mesh", 10);
  volume_val_pub_ = create_publisher<std_msgs::msg::Float32>(
      output_topic_ + "/volume_value", 10);

  // publishing timers
  if (get_parameter("publish_tsdf").as_bool()) {
    auto publish_interval_ms = get_parameter("publish_interval_ms").as_int();
    tsdf_pub_timer_ =
        create_wall_timer(std::chrono::milliseconds(publish_interval_ms),
                          std::bind(&vdbfusion_node::tsdfTimerCB, this));
  }
  if (get_parameter("publish_mesh").as_bool()) {
    auto publish_interval_ms = get_parameter("publish_interval_ms").as_int();
    mesh_pub_timer_ =
        create_wall_timer(std::chrono::milliseconds(publish_interval_ms),
                          std::bind(&vdbfusion_node::meshTimerCB, this));
  }
  if (get_parameter("publish_volume").as_bool()) {
    auto publish_interval_ms = get_parameter("publish_interval_ms").as_int();
    volume_pub_timer_ =
        create_wall_timer(std::chrono::milliseconds(publish_interval_ms),
                          std::bind(&vdbfusion_node::volumeTimerCB, this));
  }

  // Tsdf punisher timer
  if (get_parameter("punish_not_updated_voxels").as_bool()) {
    auto punish_interval_ms = get_parameter("punish_interval_ms").as_int();
    punish_not_updated_voxels_timer_ = create_wall_timer(
        std::chrono::milliseconds(punish_interval_ms),
        std::bind(&vdbfusion_node::punishNotUpdatedVoxelsCB, this));
  }

  RCLCPP_INFO(get_logger(), "Successfully initialized vdbfusion_node");
}

<<<<<<< HEAD
=======
void vdbfusion_node::initializeParameters() {
  declare_parameter("pointcloud_inputs", std::vector<std::string>{"cloud_in"});
  declare_parameter("output_topic", "output");

  declare_parameter("voxel_size", 0.05f);
  declare_parameter("truncation_distance", 0.15f);
  declare_parameter("space_carving", true);

  declare_parameter("preprocess", true);
  declare_parameter("apply_pose", true);
  declare_parameter("min_range", 0.0f);
  declare_parameter("max_range", 3.0f);

  declare_parameter("fill_holes", false);
  declare_parameter("max_var", 0.0f);
  declare_parameter("min_var", 0.0f);
  declare_parameter("iso_level", 0.0f);

  declare_parameter("timestamp_tolerance_ns", 10000);
  declare_parameter("static_frame_id", "world");

  declare_parameter("publish_interval_ms", 1000);
  declare_parameter("publish_tsdf", true);
  declare_parameter("publish_mesh", true);
  declare_parameter("publish_volume", false);

  declare_parameter("punish_not_updated_voxels", false);
  declare_parameter("punish_interval_ms", 1000);
  declare_parameter("var_punish", 0.0f);
  declare_parameter("tsdf_punish", 0.0f);

  declare_parameter("boundary_mesh_path", "");
}

void vdbfusion_node::retrieveParameters() {
  get_parameter("pointcloud_inputs", pointcloud_inputs_);
  get_parameter("output_topic", output_topic_);

  get_parameter("preprocess", preprocess_);
  get_parameter("apply_pose", apply_pose_);
  get_parameter("min_range", min_range_);
  get_parameter("max_range", max_range_);

  get_parameter("fill_holes", fill_holes_);
  get_parameter("max_var", max_var_);
  get_parameter("min_var", min_var_);
  get_parameter("iso_level", iso_level_);
  get_parameter("static_frame_id", static_frame_id_);

  int timestamp_tolerance_ns = 10000;
  get_parameter("timestamp_tolerance_ns", timestamp_tolerance_ns);
  timestamp_tolerance_ = rclcpp::Duration(0, timestamp_tolerance_ns);

  get_parameter("use_sim_time", this->use_sim_time_);

  get_parameter("boundary_mesh_path", boundary_mesh_path_);

  RCLCPP_INFO(get_logger(), "Parameters retrieved successfully:");
  RCLCPP_INFO(get_logger(), "   pointcloud_inputs:");
  for (const auto& topic : pointcloud_inputs_) {
    RCLCPP_INFO(get_logger(), "     - %s", topic.c_str());
  }
  RCLCPP_INFO(get_logger(), "   output_topic: %s", output_topic_.c_str());
  RCLCPP_INFO(get_logger(), "   voxel_size: %f",
              get_parameter("voxel_size").as_double());
  RCLCPP_INFO(get_logger(), "   truncation_distance: %f",
              get_parameter("truncation_distance").as_double());
  RCLCPP_INFO(get_logger(), "   space_carving: %s",
              get_parameter("space_carving").as_bool() ? "true" : "false");
  RCLCPP_INFO(get_logger(), "   preprocess: %s",
              preprocess_ ? "true" : "false");
  RCLCPP_INFO(get_logger(), "   apply_pose: %s",
              apply_pose_ ? "true" : "false");
  RCLCPP_INFO(get_logger(), "   min_range: %f", min_range_);
  RCLCPP_INFO(get_logger(), "   max_range: %f", max_range_);
  RCLCPP_INFO(get_logger(), "   fill_holes: %s",
              fill_holes_ ? "true" : "false");
  RCLCPP_INFO(get_logger(), "   max_var: %f", max_var_);
  RCLCPP_INFO(get_logger(), "   min_var: %f", min_var_);
  RCLCPP_INFO(get_logger(), "   iso_level: %f", iso_level_);
  RCLCPP_INFO(get_logger(), "   static_frame_id: %s", static_frame_id_.c_str());
  RCLCPP_INFO(get_logger(), "   timestamp_tolerance_ns: %ld ns",
              timestamp_tolerance_ns);
  RCLCPP_INFO(get_logger(), "   use_sim_time: %s",
              use_sim_time_ ? "true" : "false");
  RCLCPP_INFO(get_logger(), "   publish_interval_ms: %d",
              get_parameter("publish_interval_ms").as_int());
  RCLCPP_INFO(get_logger(), "   publish_tsdf: %s",
              get_parameter("publish_tsdf").as_bool() ? "true" : "false");
  RCLCPP_INFO(get_logger(), "   publish_mesh: %s",
              get_parameter("publish_mesh").as_bool() ? "true" : "false");
  RCLCPP_INFO(get_logger(), "   publish_volume: %s",
              get_parameter("publish_volume").as_bool() ? "true" : "false");
  RCLCPP_INFO(
      get_logger(), "   punish_not_updated_voxels: %s",
      get_parameter("punish_not_updated_voxels").as_bool() ? "true" : "false");
  RCLCPP_INFO(get_logger(), "   punish_interval_ms: %d",
              get_parameter("punish_interval_ms").as_int());
  RCLCPP_INFO(get_logger(), "   var_punish: %f",
              get_parameter("var_punish").as_double());
  RCLCPP_INFO(get_logger(), "   tsdf_punish: %f",
              get_parameter("tsdf_punish").as_double());
  RCLCPP_INFO(get_logger(), "   boundary_mesh_path: %s",
              boundary_mesh_path_.c_str());
}

>>>>>>> 778f27c6
void vdbfusion_node::initializeVDBVolume() {
  float voxel_size, truncation_distance, var_punish, tsdf_punish;
  bool space_carving;
  get_parameter("voxel_size", voxel_size);
  get_parameter("truncation_distance", truncation_distance);
  get_parameter("space_carving", space_carving);
<<<<<<< HEAD
  vdb_volume_ = std::make_shared<VDBVolumeType>(voxel_size, truncation_distance,
                                                space_carving);
  vdb_volume_->max_weight_ = max_weight_;
=======
  get_parameter("var_punish", var_punish);
  get_parameter("tsdf_punish", tsdf_punish);
  auto punish_interval_ms = get_parameter("punish_interval_ms").as_int();
  var_punish = var_punish * static_cast<float>(punish_interval_ms) / 1000.0f;
  tsdf_punish = tsdf_punish * static_cast<float>(punish_interval_ms) / 1000.0f;
  vdb_volume_ = std::make_shared<VDBVolume>(voxel_size, truncation_distance,
                                            space_carving, min_var_,
                                            var_punish, tsdf_punish);
  vdb_volume_->initVolumeExtractor(boundary_mesh_path_, iso_level_);
>>>>>>> 778f27c6
}

void vdbfusion_node::integratePointCloudCB(
    const sensor_msgs::msg::PointCloud2::SharedPtr pcd_in) {
  geometry_msgs::msg::TransformStamped transform;
  sensor_msgs::msg::PointCloud2 pcd_out = *pcd_in;
  auto timestamp = pcd_in->header.stamp;
  auto child_frame_id = pcd_in->header.frame_id;
  if (!child_frame_id.empty() && child_frame_id[0] == '/') {
    child_frame_id = child_frame_id.substr(1);
  }

  if (tf_buffer_->canTransform(static_frame_id_, child_frame_id, timestamp,
                               timestamp_tolerance_)) {
    RCLCPP_DEBUG(get_logger(), "Transform available from %s to %s",
                 static_frame_id_.c_str(), child_frame_id.c_str());

    if (use_sim_time_) {
      // If using simulation time, we need to capture the latest point cloud
      // header
      if (pcd_in->header.stamp.sec > latest_pc_header_stamp_.sec ||
          (pcd_in->header.stamp.sec == latest_pc_header_stamp_.sec &&
           pcd_in->header.stamp.nanosec > latest_pc_header_stamp_.nanosec))
        latest_pc_header_stamp_ = pcd_in->header.stamp;
    } else {
      // If not using simulation time, we can use the current time
      latest_pc_header_stamp_ = this->now();
    }

    auto transform = tf_buffer_->lookupTransform(
        static_frame_id_, child_frame_id, timestamp, timestamp_tolerance_);
    if (apply_pose_) {
      tf2::doTransform(*pcd_in, pcd_out, transform);
    }
    auto scan = pointCloudToEigen(pcd_out);
    if (preprocess_) {
      preprocessScan(scan, min_range_, max_range_);
    }
    const auto& x = transform.transform.translation.x;
    const auto& y = transform.transform.translation.y;
    const auto& z = transform.transform.translation.z;
    auto origin = Eigen::Vector3d{x, y, z};

    vdb_volume_->Integrate(scan, origin,
                           [](float sdf) { return sdf < 0 ? 1.0 : 0.5; });
  }
}

void vdbfusion_node::tsdfTimerCB() { this->publishTSDF(); }

void vdbfusion_node::meshTimerCB() { this->publishMesh(); }

<<<<<<< HEAD
void vdbfusion_node::publishTSDF(std::shared_ptr<VDBVolumeType> vdb_volume,
                                 std::string ns) {
  if (!vdb_volume) vdb_volume = vdb_volume_;
  auto header = std_msgs::msg::Header{};
  header.stamp = latest_pc_header_stamp_;
  header.frame_id = static_frame_id_;
  auto tsdf_marker = vdbVolumeToCubeMarker(*vdb_volume, header, min_weight_);
  tsdf_marker.ns = ns;
=======
void vdbfusion_node::volumeTimerCB() {
  vdb_volume_->updateVolumeExtractor();
  this->publishVolumeValue();
  this->publishVolumeMesh();
}

void vdbfusion_node::punishNotUpdatedVoxelsCB() {
  vdb_volume_->PunishNotUpdatedVoxels();
}

void vdbfusion_node::publishVolumeValue() {
  std_msgs::msg::Float32 volume_value;
  volume_value.data = vdb_volume_->getVolumeValue();
  volume_val_pub_->publish(volume_value);
}

void vdbfusion_node::publishVolumeMesh() {
  auto header = std_msgs::msg::Header{};
  header.stamp = latest_pc_header_stamp_;
  header.frame_id = static_frame_id_;
  auto mesh_marker = vdbVolumeVolumetoMeshMarker(
      *vdb_volume_, header, fill_holes_, max_var_, iso_level_);

  mesh_pub_->publish(mesh_marker);
}

void vdbfusion_node::publishTSDF() {
  auto header = std_msgs::msg::Header{};
  header.stamp = latest_pc_header_stamp_;
  header.frame_id = static_frame_id_;
  auto tsdf_marker = vdbVolumeToCubeMarker(*vdb_volume_, header, max_var_);
>>>>>>> 778f27c6

  tsdf_pub_->publish(tsdf_marker);
}

void vdbfusion_node::publishMesh(std::shared_ptr<VDBVolumeType> vdb_volume,
                                 std::string ns) {
  if (!vdb_volume) vdb_volume = vdb_volume_;
  auto header = std_msgs::msg::Header{};
  header.stamp = latest_pc_header_stamp_;
  header.frame_id = static_frame_id_;
  auto mesh_marker =
<<<<<<< HEAD
      vdbVolumeToMeshMarker(*vdb_volume, header, fill_holes_, min_weight_);
  mesh_marker.ns = ns;
=======
      vdbVolumeToMeshMarker(*vdb_volume_, header, fill_holes_, max_var_);
>>>>>>> 778f27c6

  mesh_pub_->publish(mesh_marker);
}

}  // namespace vdbfusion

int main(int argc, char** argv) {
  rclcpp::init(argc, argv);
  rclcpp::NodeOptions options;
  options.use_intra_process_comms(true);
  auto executor = std::make_shared<rclcpp::executors::MultiThreadedExecutor>();
  auto node = std::make_shared<vdbfusion::vdbfusion_node>(options);
  executor->add_node(node);
  executor->spin();
  return 0;
}<|MERGE_RESOLUTION|>--- conflicted
+++ resolved
@@ -105,8 +105,6 @@
   RCLCPP_INFO(get_logger(), "Successfully initialized vdbfusion_node");
 }
 
-<<<<<<< HEAD
-=======
 void vdbfusion_node::initializeParameters() {
   declare_parameter("pointcloud_inputs", std::vector<std::string>{"cloud_in"});
   declare_parameter("output_topic", "output");
@@ -213,18 +211,12 @@
               boundary_mesh_path_.c_str());
 }
 
->>>>>>> 778f27c6
 void vdbfusion_node::initializeVDBVolume() {
   float voxel_size, truncation_distance, var_punish, tsdf_punish;
   bool space_carving;
   get_parameter("voxel_size", voxel_size);
   get_parameter("truncation_distance", truncation_distance);
   get_parameter("space_carving", space_carving);
-<<<<<<< HEAD
-  vdb_volume_ = std::make_shared<VDBVolumeType>(voxel_size, truncation_distance,
-                                                space_carving);
-  vdb_volume_->max_weight_ = max_weight_;
-=======
   get_parameter("var_punish", var_punish);
   get_parameter("tsdf_punish", tsdf_punish);
   auto punish_interval_ms = get_parameter("punish_interval_ms").as_int();
@@ -234,7 +226,6 @@
                                             space_carving, min_var_,
                                             var_punish, tsdf_punish);
   vdb_volume_->initVolumeExtractor(boundary_mesh_path_, iso_level_);
->>>>>>> 778f27c6
 }
 
 void vdbfusion_node::integratePointCloudCB(
@@ -287,16 +278,6 @@
 
 void vdbfusion_node::meshTimerCB() { this->publishMesh(); }
 
-<<<<<<< HEAD
-void vdbfusion_node::publishTSDF(std::shared_ptr<VDBVolumeType> vdb_volume,
-                                 std::string ns) {
-  if (!vdb_volume) vdb_volume = vdb_volume_;
-  auto header = std_msgs::msg::Header{};
-  header.stamp = latest_pc_header_stamp_;
-  header.frame_id = static_frame_id_;
-  auto tsdf_marker = vdbVolumeToCubeMarker(*vdb_volume, header, min_weight_);
-  tsdf_marker.ns = ns;
-=======
 void vdbfusion_node::volumeTimerCB() {
   vdb_volume_->updateVolumeExtractor();
   this->publishVolumeValue();
@@ -328,7 +309,6 @@
   header.stamp = latest_pc_header_stamp_;
   header.frame_id = static_frame_id_;
   auto tsdf_marker = vdbVolumeToCubeMarker(*vdb_volume_, header, max_var_);
->>>>>>> 778f27c6
 
   tsdf_pub_->publish(tsdf_marker);
 }
@@ -340,12 +320,7 @@
   header.stamp = latest_pc_header_stamp_;
   header.frame_id = static_frame_id_;
   auto mesh_marker =
-<<<<<<< HEAD
-      vdbVolumeToMeshMarker(*vdb_volume, header, fill_holes_, min_weight_);
-  mesh_marker.ns = ns;
-=======
       vdbVolumeToMeshMarker(*vdb_volume_, header, fill_holes_, max_var_);
->>>>>>> 778f27c6
 
   mesh_pub_->publish(mesh_marker);
 }
