--- conflicted
+++ resolved
@@ -132,12 +132,8 @@
 
   // Get the "unsafe" version of the grid acessors
   auto tsdf_acc = tsdf_->getAccessor();
-<<<<<<< HEAD
-  auto weights_acc = weights_->getAccessor();
-=======
   auto variance_acc = variance_->getAccessor();
   auto updated_acc = updated_->getAccessor();
->>>>>>> 778f27c6
 
   // Launch an for_each execution, use std::execution::par to parallelize this
   // region
@@ -171,12 +167,8 @@
         const float new_tsdf = (obs_var * prior_tsdf + prior_var * obs_tsdf) /
                                (obs_var + prior_var);
         tsdf_acc.setValue(voxel, new_tsdf);
-<<<<<<< HEAD
-        weights_acc.setValue(voxel, std::min(new_weight, max_weight_));
-=======
         variance_acc.setValue(voxel, std::max(min_var_, new_var));
         updated_acc.setValue(voxel, true);
->>>>>>> 778f27c6
       }
     } while (dda.step());
   });
